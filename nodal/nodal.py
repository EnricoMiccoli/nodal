--- conflicted
+++ resolved
@@ -135,77 +135,9 @@
 
     with open(netlist_path, "r") as infile:
         netlist = csv.reader(infile, skipinitialspace=True)
-<<<<<<< HEAD
-        nums = {}
-        nums["components"] = 0
-        nums["anomalies"] = 0
-        nums["be"] = 0  # number of branch equations
-        nums["kcl"] = 0  # number of non-ground nodes
-        nums["opamps"] = 0
-        degrees = {}
-        anomnum = {}
-        netlist = list(netlist)  # TODO something different
-        for data in netlist:
-
-            # Skip comments and empty lines
-            if data == [] or data[0][0] == "#":
-                continue
-
-            # If the current component is an OPMODEL,
-            # replace it with an equivalent circuit.
-            # The new components will be appended to the netlist
-            # TODO: is it a good practice to expand an iterator while looping?
-            if data[TCOL] == "OPMODEL":
-                append_opmodel(data, netlist)
-                continue
-
-            # Otherwise, just build the component
-            try:
-                newcomp = Component(data)
-            except ValueError:
-                raise
-            key = data[NCOL]
-            component_keys.append(key)
-            components[key] = newcomp
-
-            # Update the different component counts
-            nums["components"] += 1
-            curnodes = [data[ACOL], data[BCOL]]
-            newnodes = [key for key in curnodes if key not in degrees]
-            if data[TCOL] in NODE_TYPES_ANOM:
-                anomnum[data[NCOL]] = nums["anomalies"]
-                nums["anomalies"] += 1
-            for node in newnodes:
-                degrees[node] = 0
-            for node in curnodes:
-                degrees[node] += 1
-
-    # Set ground node
-    ground = find_ground_node(degrees)
-
-    # Update node counts
-    i = 0
-    nodenum = {}
-    for node in [k for k in degrees.keys() if k != ground]:
-        nodenum[node] = i
-        i += 1
-    assert len(nodenum) == len(degrees) - 1
-
-    # Update equations count
-    logging.debug("nodenum={}".format(nodenum))
-    nums["kcl"] = len(nodenum)
-    nums["be"] = nums["anomalies"]
-    logging.debug("nums={}".format(nums))
-    logging.debug("anomnum={}".format(anomnum))
-    # From now on nums shall become immutable
-
-    state = [nums, degrees, anomnum, components, component_keys, ground, nodenum]
-    # TODO these variables should become attributes of an object
-=======
         state = State()
         state.process_netlist(netlist)
 
->>>>>>> b2925835
     return state
 
 
